package sealing

import (
	"context"

	"golang.org/x/xerrors"

	"github.com/filecoin-project/go-state-types/abi"
	market7 "github.com/filecoin-project/specs-actors/v7/actors/builtin/market"
)

func (m *Sealing) MarkForSnapUpgrade(ctx context.Context, id abi.SectorNumber) error {
	si, err := m.GetSectorInfo(id)
	if err != nil {
		return xerrors.Errorf("getting sector info: %w", err)
	}

	if si.State != Proving {
		return xerrors.Errorf("can't mark sectors not in the 'Proving' state for upgrade")
	}

	if si.hasDeals() {
		return xerrors.Errorf("not a committed-capacity sector, has deals")
	}

	tok, head, err := m.Api.ChainHead(ctx)
	if err != nil {
		return xerrors.Errorf("couldnt get chain head: %w", err)
	}
	onChainInfo, err := m.Api.StateSectorGetInfo(ctx, m.maddr, id, tok)
	if err != nil {
		return xerrors.Errorf("failed to read sector on chain info: %w", err)
	}

	active, err := m.sectorActive(ctx, tok, id)
	if err != nil {
		return xerrors.Errorf("failed to check if sector is active")
	}
	if !active {
		return xerrors.Errorf("cannot mark inactive sector for upgrade")
	}

	if onChainInfo.Expiration-head < market7.DealMinDuration {
		return xerrors.Errorf("pointless to upgrade sector %d, expiration %d is less than a min deal duration away from current epoch."+
			"Upgrade expiration before marking for upgrade", id, onChainInfo.Expiration)
	}

	return m.sectors.Send(uint64(id), SectorMarkForUpdate{})
}

func (m *Sealing) sectorActive(ctx context.Context, tok TipSetToken, sector abi.SectorNumber) (bool, error) {
	active, err := m.Api.StateMinerActiveSectors(ctx, m.maddr, tok)
	if err != nil {
		return false, xerrors.Errorf("failed to check active sectors: %w", err)
	}
<<<<<<< HEAD

	// Ensure the upgraded sector is active
	var found bool
	for _, si := range active {
		if si.SectorNumber == sector {
			found = true
			break
		}
	}
	return found, nil
}

func (m *Sealing) tryUpgradeSector(ctx context.Context, params *miner.SectorPreCommitInfo) big.Int {
	if len(params.DealIDs) == 0 {
		return big.Zero()
	}
	replace := m.maybeUpgradableSector()
	if replace != nil {
		loc, err := m.Api.StateSectorPartition(ctx, m.maddr, *replace, nil)
		if err != nil {
			log.Errorf("error calling StateSectorPartition for replaced sector: %+v", err)
			return big.Zero()
		}

		params.ReplaceCapacity = true
		params.ReplaceSectorNumber = *replace
		params.ReplaceSectorDeadline = loc.Deadline
		params.ReplaceSectorPartition = loc.Partition

		log.Infof("replacing sector %d with %d", *replace, params.SectorNumber)

		ri, err := m.Api.StateSectorGetInfo(ctx, m.maddr, *replace, nil)
		if err != nil {
			log.Errorf("error calling StateSectorGetInfo for replaced sector: %+v", err)
			return big.Zero()
		}
		if ri == nil {
			log.Errorf("couldn't find sector info for sector to replace: %+v", replace)
			return big.Zero()
		}

		if params.Expiration < ri.Expiration {
			// TODO: Some limit on this
			params.Expiration = ri.Expiration
		}

		return ri.InitialPledge
	}

	return big.Zero()
}

func (m *Sealing) maybeUpgradableSector() *abi.SectorNumber {
	m.upgradeLk.Lock()
	defer m.upgradeLk.Unlock()
	for number := range m.toUpgrade {
		// TODO: checks to match actor constraints

		// this one looks good
		/*if checks */
		{
			delete(m.toUpgrade, number)
			return &number
		}
	}
=======
>>>>>>> caeeb6a7

	return active.IsSet(uint64(sector))
}<|MERGE_RESOLUTION|>--- conflicted
+++ resolved
@@ -53,74 +53,6 @@
 	if err != nil {
 		return false, xerrors.Errorf("failed to check active sectors: %w", err)
 	}
-<<<<<<< HEAD
-
-	// Ensure the upgraded sector is active
-	var found bool
-	for _, si := range active {
-		if si.SectorNumber == sector {
-			found = true
-			break
-		}
-	}
-	return found, nil
-}
-
-func (m *Sealing) tryUpgradeSector(ctx context.Context, params *miner.SectorPreCommitInfo) big.Int {
-	if len(params.DealIDs) == 0 {
-		return big.Zero()
-	}
-	replace := m.maybeUpgradableSector()
-	if replace != nil {
-		loc, err := m.Api.StateSectorPartition(ctx, m.maddr, *replace, nil)
-		if err != nil {
-			log.Errorf("error calling StateSectorPartition for replaced sector: %+v", err)
-			return big.Zero()
-		}
-
-		params.ReplaceCapacity = true
-		params.ReplaceSectorNumber = *replace
-		params.ReplaceSectorDeadline = loc.Deadline
-		params.ReplaceSectorPartition = loc.Partition
-
-		log.Infof("replacing sector %d with %d", *replace, params.SectorNumber)
-
-		ri, err := m.Api.StateSectorGetInfo(ctx, m.maddr, *replace, nil)
-		if err != nil {
-			log.Errorf("error calling StateSectorGetInfo for replaced sector: %+v", err)
-			return big.Zero()
-		}
-		if ri == nil {
-			log.Errorf("couldn't find sector info for sector to replace: %+v", replace)
-			return big.Zero()
-		}
-
-		if params.Expiration < ri.Expiration {
-			// TODO: Some limit on this
-			params.Expiration = ri.Expiration
-		}
-
-		return ri.InitialPledge
-	}
-
-	return big.Zero()
-}
-
-func (m *Sealing) maybeUpgradableSector() *abi.SectorNumber {
-	m.upgradeLk.Lock()
-	defer m.upgradeLk.Unlock()
-	for number := range m.toUpgrade {
-		// TODO: checks to match actor constraints
-
-		// this one looks good
-		/*if checks */
-		{
-			delete(m.toUpgrade, number)
-			return &number
-		}
-	}
-=======
->>>>>>> caeeb6a7
 
 	return active.IsSet(uint64(sector))
 }