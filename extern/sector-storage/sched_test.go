--- conflicted
+++ resolved
@@ -614,8 +614,8 @@
 						Hostname:  "t",
 						Resources: decentWorkerResources,
 					},
-					preparing: newActiveResources(),
-					active:    newActiveResources(),
+					preparing: NewActiveResources(),
+					active:    NewActiveResources(),
 				}
 
 				for i := 0; i < windows; i++ {
@@ -659,24 +659,16 @@
 			}
 
 			for _, windowTasks := range start {
-<<<<<<< HEAD
-				window := &schedWindow{
-					allocated: *newActiveResources(),
-				}
-=======
-				window := &SchedWindow{}
->>>>>>> 7836e208
+				window := &SchedWindow{
+					Allocated: *NewActiveResources(),
+				}
 
 				for _, task := range windowTasks {
 					window.Todo = append(window.Todo, &WorkerRequest{
 						TaskType: task,
 						Sector:   storage.SectorRef{ProofType: spt},
 					})
-<<<<<<< HEAD
-					window.allocated.add(task.SealTask(spt), wh.info.Resources, storiface.ResourceTable[task][spt])
-=======
-					window.Allocated.Add(wh.Info.Resources, storiface.ResourceTable[task][spt])
->>>>>>> 7836e208
+					window.Allocated.Add(task.SealTask(spt), wh.Info.Resources, storiface.ResourceTable[task][spt])
 				}
 
 				wh.activeWindows = append(wh.activeWindows, window)
@@ -691,16 +683,11 @@
 			require.Equal(t, len(start)-len(expect), -sw.windowsRequested)
 
 			for wi, tasks := range expect {
-				expectRes := newActiveResources()
+				expectRes := NewActiveResources()
 
 				for ti, task := range tasks {
-<<<<<<< HEAD
-					require.Equal(t, task, wh.activeWindows[wi].todo[ti].taskType, "%d, %d", wi, ti)
-					expectRes.add(task.SealTask(spt), wh.info.Resources, storiface.ResourceTable[task][spt])
-=======
 					require.Equal(t, task, wh.activeWindows[wi].Todo[ti].TaskType, "%d, %d", wi, ti)
-					expectRes.Add(wh.Info.Resources, storiface.ResourceTable[task][spt])
->>>>>>> 7836e208
+					expectRes.Add(task.SealTask(spt), wh.Info.Resources, storiface.ResourceTable[task][spt])
 				}
 
 				require.Equal(t, expectRes.cpuUse, wh.activeWindows[wi].Allocated.cpuUse, "%d", wi)
