package build

var CurrentCommit string
var BuildType int

const (
	BuildDefault  = 0
	BuildMainnet  = 0x1
	Build2k       = 0x2
	BuildDebug    = 0x3
	BuildCalibnet = 0x4
)

func buildType() string {
	switch BuildType {
	case BuildDefault:
		return ""
	case BuildMainnet:
		return "+mainnet"
	case Build2k:
		return "+2k"
	case BuildDebug:
		return "+debug"
	case BuildCalibnet:
		return "+calibnet"
	default:
		return "+huh?"
	}
}

// BuildVersion is the local build version, set by build system
<<<<<<< HEAD
const BuildVersion = "1.5.3"
=======
const BuildVersion = "1.6.0-dev"
>>>>>>> c41777dc

func UserVersion() string {
	return BuildVersion + buildType() + CurrentCommit
}<|MERGE_RESOLUTION|>--- conflicted
+++ resolved
@@ -29,11 +29,7 @@
 }
 
 // BuildVersion is the local build version, set by build system
-<<<<<<< HEAD
-const BuildVersion = "1.5.3"
-=======
 const BuildVersion = "1.6.0-dev"
->>>>>>> c41777dc
 
 func UserVersion() string {
 	return BuildVersion + buildType() + CurrentCommit
